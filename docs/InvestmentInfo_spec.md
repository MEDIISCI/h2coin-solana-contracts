--- conflicted
+++ resolved
@@ -79,54 +79,7 @@
 
 ### 📊 UML Class Diagram
 
-<<<<<<< HEAD
 ![InvestmentInfo Class Diagram](../diagrams/images/investment_info_class_diagram.png)
-=======
-```
-classDiagram
-    class InvestmentInfo {
-        +investment_id: [u8; 15]
-        +version: [u8; 4]
-        +investment_type: InvestmentType
-        +stage_ratio: [[u8; 10]; 3]
-        +start_at: i64
-        +end_at: i64
-        +investment_upper_limit: u64
-        +execute_whitelist: Vec<Pubkey>
-        +update_whitelist: Vec<Pubkey>
-        +withdraw_whitelist: Vec<Pubkey>
-        +vault: Pubkey
-        +state: InvestmentState
-        +is_active: bool
-        +created_at: i64
-    }
-    class InvestmentType {
-        Standard
-        Csr
-    }
-    class InvestmentState {
-        Init
-        Pending
-        Completed
-    }
-    class InvestmentRecord {
-        +batch_id: u16
-        +record_id: u64
-        +account_id: [u8; 15]
-        +investment_id: [u8; 15]
-        +version: [u8; 4]
-        +wallet: Pubkey
-        +amount_usdt: u64
-        +amount_hcoin: u64
-        +stage: u8
-        +revoked_at: i64
-        +created_at: i64
-    }
-    InvestmentInfo --> InvestmentType
-    InvestmentInfo --> InvestmentState
-    InvestmentInfo --> InvestmentRecord : "1..*"
-```
->>>>>>> 69343a10
 
 > InvestmentInfo has a one-to-many relationship with InvestmentRecord. For details, see the [InvestmentRecord Specifiction](./InvestmentRecord_spec.md).
 
